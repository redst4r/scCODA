# scCODA - Single-cell differential composition analysis 
scCODA allows for identification of compositional changes in high-throughput sequencing count data, especially cell compositions from scRNA-seq.
It also provides a framework for integration of results directly from *scanpy* and other sources.

<<<<<<< HEAD
![scCODA](.github/Figures/Fig1_v10.png)

The statistical methodology and benchmarking performance are described in:
 
Büttner, Ostner *et al.* (2020). **scCODA: A Bayesian model for compositional single-cell data analysis**


[Link](https://www.biorxiv.org/content/10.1101/2020.12.14.422688v1) to article on *BioRxiv*.
Code for reproducing the article is available [here](https://github.com/theislab/scCODA_reproducibility).
=======
The statistical methodology and benchmarking performance are described in:
 
*scCODA: A Bayesian model for compositional single-cell data analysis (Büttner and Ostner et al., 2020)*
(Code for the article available at https://github.com/theislab/scCODA_reproducibility)
>>>>>>> db610c1b

For further information, please refer to the 
[documentation](https://scdcdm-public.readthedocs.io/en/latest/) and the 
[tutorials](https://github.com/theislab/SCDCdm/blob/master/tutorials/Tutorial.ipynb).

## Installation

A functioning python environment (>=3.7) is necessary to run this package.

This package uses the tensorflow (>=2.1.0) and tensorflow-probability (>=0.9.0) packages.
The GPU versions of these packages have not been tested with scCODA and are thus not recommended.
<<<<<<< HEAD
=======
To install these packages and all other dependencies via pip, call::

    pip install tensorflow
    pip install tensorflow-probability
>>>>>>> db610c1b
    
To install scCODA from source:

- Navigate to the directory you want scCODA in
<<<<<<< HEAD
- Clone the repository from [Github](https://github.com/theislab/scCODA):

    `git clone https://github.com/theislab/scCODA`
    
- Navigate to the root directory of scCODA:

    `cd scCODA`

- Install dependencies:

    `pip install -r requirements.txt`
    
Import scCODA in a Python session via:

    `import sccoda`
=======
- Clone the repository from [Github](https://github.com/johannesostner/scCODA_public)
- Navigate to the root directory of scCODA
- Install scCODA::

    pip install -e
    
Import scCODA in a Python session via::

    import scCODA as sccoda
>>>>>>> db610c1b



<|MERGE_RESOLUTION|>--- conflicted
+++ resolved
@@ -2,7 +2,6 @@
 scCODA allows for identification of compositional changes in high-throughput sequencing count data, especially cell compositions from scRNA-seq.
 It also provides a framework for integration of results directly from *scanpy* and other sources.
 
-<<<<<<< HEAD
 ![scCODA](.github/Figures/Fig1_v10.png)
 
 The statistical methodology and benchmarking performance are described in:
@@ -12,12 +11,6 @@
 
 [Link](https://www.biorxiv.org/content/10.1101/2020.12.14.422688v1) to article on *BioRxiv*.
 Code for reproducing the article is available [here](https://github.com/theislab/scCODA_reproducibility).
-=======
-The statistical methodology and benchmarking performance are described in:
- 
-*scCODA: A Bayesian model for compositional single-cell data analysis (Büttner and Ostner et al., 2020)*
-(Code for the article available at https://github.com/theislab/scCODA_reproducibility)
->>>>>>> db610c1b
 
 For further information, please refer to the 
 [documentation](https://scdcdm-public.readthedocs.io/en/latest/) and the 
@@ -29,18 +22,10 @@
 
 This package uses the tensorflow (>=2.1.0) and tensorflow-probability (>=0.9.0) packages.
 The GPU versions of these packages have not been tested with scCODA and are thus not recommended.
-<<<<<<< HEAD
-=======
-To install these packages and all other dependencies via pip, call::
-
-    pip install tensorflow
-    pip install tensorflow-probability
->>>>>>> db610c1b
     
 To install scCODA from source:
 
 - Navigate to the directory you want scCODA in
-<<<<<<< HEAD
 - Clone the repository from [Github](https://github.com/theislab/scCODA):
 
     `git clone https://github.com/theislab/scCODA`
@@ -55,18 +40,4 @@
     
 Import scCODA in a Python session via:
 
-    `import sccoda`
-=======
-- Clone the repository from [Github](https://github.com/johannesostner/scCODA_public)
-- Navigate to the root directory of scCODA
-- Install scCODA::
-
-    pip install -e
-    
-Import scCODA in a Python session via::
-
-    import scCODA as sccoda
->>>>>>> db610c1b
-
-
-
+    `import sccoda`